/*
 * Licensed to the Apache Software Foundation (ASF) under one or more
 * contributor license agreements.  See the NOTICE file distributed with
 * this work for additional information regarding copyright ownership.
 * The ASF licenses this file to You under the Apache License, Version 2.0
 * (the "License"); you may not use this file except in compliance with
 * the License.  You may obtain a copy of the License at
 *
 *     http://www.apache.org/licenses/LICENSE-2.0
 *
 * Unless required by applicable law or agreed to in writing, software
 * distributed under the License is distributed on an "AS IS" BASIS,
 * WITHOUT WARRANTIES OR CONDITIONS OF ANY KIND, either express or implied.
 * See the License for the specific language governing permissions and
 * limitations under the License.
 */

package com.alibaba.dubbo.rpc;

import org.apache.dubbo.rpc.AppResponse;

import java.util.Map;
<<<<<<< HEAD
import java.util.function.BiConsumer;
=======
import java.util.concurrent.CompletableFuture;
import java.util.concurrent.ExecutionException;
import java.util.concurrent.TimeUnit;
import java.util.concurrent.TimeoutException;
import java.util.function.Function;
>>>>>>> 13c01efd

@Deprecated
public interface Result extends org.apache.dubbo.rpc.Result {

    @Override
    default void setValue(Object value) {

    }

    @Override
    default void setException(Throwable t) {

    }

    abstract class AbstractResult extends org.apache.dubbo.rpc.AbstractResult implements Result {

        @Override
<<<<<<< HEAD
        public org.apache.dubbo.rpc.Result whenCompleteWithContext(BiConsumer<org.apache.dubbo.rpc.Result, Throwable> fn) {
=======
        public void setValue(Object value) {

        }

        @Override
        public org.apache.dubbo.rpc.Result thenApplyWithContext(Function<AppResponse, AppResponse> fn) {
            return null;
        }

        @Override
        public <U> CompletableFuture<U> thenApply(Function<org.apache.dubbo.rpc.Result, ? extends U> fn) {
            return null;
        }

        @Override
        public org.apache.dubbo.rpc.Result get() throws InterruptedException, ExecutionException {
            return null;
        }

        @Override
        public org.apache.dubbo.rpc.Result get(long timeout, TimeUnit unit) throws InterruptedException, ExecutionException, TimeoutException {
>>>>>>> 13c01efd
            return null;
        }
    }

    class CompatibleResult extends AbstractResult {
        private org.apache.dubbo.rpc.Result delegate;

        public CompatibleResult(org.apache.dubbo.rpc.Result result) {
            this.delegate = result;
        }

        public org.apache.dubbo.rpc.Result getDelegate() {
            return delegate;
        }

        @Override
        public Object getValue() {
            return delegate.getValue();
        }

        @Override
        public void setValue(Object value) {
            delegate.setValue(value);
        }

        @Override
        public Throwable getException() {
            return delegate.getException();
        }

        @Override
        public void setException(Throwable t) {
            delegate.setException(t);
        }

        @Override
        public boolean hasException() {
            return delegate.hasException();
        }

        @Override
        public Object recreate() throws Throwable {
            return delegate.recreate();
        }

        @Override
        public Map<String, Object> getAttachments() {
            return delegate.getAttachments();
        }

        @Override
        public void addAttachments(Map<String, Object> map) {
            delegate.addAttachments(map);
        }

        @Override
        public void setAttachments(Map<String, Object> map) {
            delegate.setAttachments(map);
        }

        @Override
        public Object getAttachment(String key) {
            return delegate.getAttachment(key);
        }

        @Override
        public Object getAttachment(String key, Object defaultValue) {
            return delegate.getAttachment(key, defaultValue);
        }

        @Override
        public void setAttachment(String key, Object value) {
            delegate.setAttachment(key, value);
        }
    }
}<|MERGE_RESOLUTION|>--- conflicted
+++ resolved
@@ -20,15 +20,11 @@
 import org.apache.dubbo.rpc.AppResponse;
 
 import java.util.Map;
-<<<<<<< HEAD
-import java.util.function.BiConsumer;
-=======
 import java.util.concurrent.CompletableFuture;
 import java.util.concurrent.ExecutionException;
 import java.util.concurrent.TimeUnit;
 import java.util.concurrent.TimeoutException;
 import java.util.function.Function;
->>>>>>> 13c01efd
 
 @Deprecated
 public interface Result extends org.apache.dubbo.rpc.Result {
@@ -46,9 +42,6 @@
     abstract class AbstractResult extends org.apache.dubbo.rpc.AbstractResult implements Result {
 
         @Override
-<<<<<<< HEAD
-        public org.apache.dubbo.rpc.Result whenCompleteWithContext(BiConsumer<org.apache.dubbo.rpc.Result, Throwable> fn) {
-=======
         public void setValue(Object value) {
 
         }
@@ -70,7 +63,6 @@
 
         @Override
         public org.apache.dubbo.rpc.Result get(long timeout, TimeUnit unit) throws InterruptedException, ExecutionException, TimeoutException {
->>>>>>> 13c01efd
             return null;
         }
     }
@@ -117,32 +109,32 @@
         }
 
         @Override
-        public Map<String, Object> getAttachments() {
+        public Map<String, String> getAttachments() {
             return delegate.getAttachments();
         }
 
         @Override
-        public void addAttachments(Map<String, Object> map) {
+        public void addAttachments(Map<String, String> map) {
             delegate.addAttachments(map);
         }
 
         @Override
-        public void setAttachments(Map<String, Object> map) {
+        public void setAttachments(Map<String, String> map) {
             delegate.setAttachments(map);
         }
 
         @Override
-        public Object getAttachment(String key) {
+        public String getAttachment(String key) {
             return delegate.getAttachment(key);
         }
 
         @Override
-        public Object getAttachment(String key, Object defaultValue) {
+        public String getAttachment(String key, String defaultValue) {
             return delegate.getAttachment(key, defaultValue);
         }
 
         @Override
-        public void setAttachment(String key, Object value) {
+        public void setAttachment(String key, String value) {
             delegate.setAttachment(key, value);
         }
     }
